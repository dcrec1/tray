--- conflicted
+++ resolved
@@ -115,11 +115,7 @@
         else
             prefix="../" # back two directories, e.g. postinstall
         fi
-<<<<<<< HEAD
         java $LAUNCH_OPTS -Xdock:name="$ABOUT_TITLE" -Xdock:icon="$DIR/Contents/Resources/apple-icon.icns" -jar -Dapple.awt.UIElement="true" -Dapple.awt.enableTemplateImages="true" "${prefix}$PROPS_FILE.jar" -NSRequiresAquaSystemAppearance False "$@"
-=======
-        java $LAUNCH_OPTS -Xdock:name="$ABOUT_TITLE" -Xdock:icon="$ICON_PATH" -jar -Dapple.awt.UIElement="true" -Dapple.awt.enableTemplateImages="${java.mask.tray}" "${prefix}$PROPS_FILE.jar" -NSRequiresAquaSystemAppearance False "$@"
->>>>>>> 04b2d6e5
     else
         java $LAUNCH_OPTS -jar "$PROPS_FILE.jar" "$@"
     fi
