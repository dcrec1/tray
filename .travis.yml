matrix:
  include:
    - os: linux
      jdk: oraclejdk8
      env: TARGET=nsis
      arch: amd64
    - os: linux
      jdk: openjdk11
      env: TARGET=nsis
      arch: amd64
    - os: linux
      jdk: oraclejdk8
      env: TARGET=makeself
      arch: amd64
    - os: linux
      jdk: openjdk11
      env: TARGET=makeself
      arch: amd64
    - os: linux
      jdk: openjdk11
      env: TARGET=makeself
      arch: arm64
    - os: osx
      env: TARGET=pkgbuild
      jdk: openjdk11
      osx_image: xcode12.2
      arch: amd64
    - os: osx
      env: TARGET="-Djre.arch=aarch64 pkgbuild"
      jdk: openjdk11
      osx_image: xcode12.3
      arch: amd64
language: java
dist: trusty
addons:
<<<<<<< HEAD
=======
  homebrew:
    packages:
      - ant
>>>>>>> 04b2d6e5
  apt:
    packages:
      - ant
      - makeself
      - nsis
<<<<<<< HEAD
before_script:
  - sw_vers -productVersion && brew update && brew install ant && brew uninstall --ignore-dependencies openjdk && brew install openjdk@11 && ln -s /usr/local/opt/openjdk@11 /usr/local/opt/openjdk; ant -version
=======
>>>>>>> 04b2d6e5
script: ant $TARGET<|MERGE_RESOLUTION|>--- conflicted
+++ resolved
@@ -33,20 +33,12 @@
 language: java
 dist: trusty
 addons:
-<<<<<<< HEAD
-=======
   homebrew:
     packages:
       - ant
->>>>>>> 04b2d6e5
   apt:
     packages:
       - ant
       - makeself
       - nsis
-<<<<<<< HEAD
-before_script:
-  - sw_vers -productVersion && brew update && brew install ant && brew uninstall --ignore-dependencies openjdk && brew install openjdk@11 && ln -s /usr/local/opt/openjdk@11 /usr/local/opt/openjdk; ant -version
-=======
->>>>>>> 04b2d6e5
 script: ant $TARGET