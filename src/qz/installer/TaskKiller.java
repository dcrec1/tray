/**
 * @author Tres Finocchiaro
 *
 * Copyright (C) 2021 Tres Finocchiaro, QZ Industries, LLC
 *
 * LGPL 2.1 This is free software.  This software and source code are released under
 * the "LGPL 2.1 License".  A copy of this license should be distributed with
 * this software. http://www.gnu.org/licenses/lgpl-2.1.html
 */
package qz.installer;

import org.apache.commons.lang3.StringUtils;
import org.slf4j.Logger;
import org.slf4j.LoggerFactory;
import qz.installer.certificate.firefox.locator.AppLocator;
import qz.utils.ShellUtilities;
import qz.utils.SystemUtilities;
import qz.ws.PrintSocketServer;

import java.io.File;
import java.util.ArrayList;
import java.util.Arrays;
import java.util.List;

import static qz.common.Constants.PROPS_FILE;

public class TaskKiller {
    protected static final Logger log = LoggerFactory.getLogger(TaskKiller.class);
    private static final String[] TRAY_PID_QUERY_POSIX = {"pgrep", "-f", PROPS_FILE + ".jar" };
    private static final String[] KILL_PID_CMD_POSIX = {"kill", "-9", ""/*pid placeholder*/};

    private static final String[] TRAY_PID_QUERY_WIN32 = {"wmic.exe", "process", "where", "CommandLine like '%" + PROPS_FILE + ".jar" + "%'", "get", "processid" };
    private static final String[] KILL_PID_CMD_WIN32 = {"taskkill.exe", "/F", "/PID", "" /*pid placeholder*/ };

    /**
     * Kills all QZ Tray processes, being careful not to kill itself
     */
    public static boolean killAll() {
        boolean success = true;

        ArrayList<String> javaProcs;
        String[] trayProcs;
        int selfProc = SystemUtilities.getProcessId();
        String[] killCmd;
        // Disable service until reboot
        if(SystemUtilities.isMac()) {
            ShellUtilities.execute("/bin/launchctl", "unload", MacInstaller.LAUNCH_AGENT_PATH);
        }
        if(SystemUtilities.isWindows()) {
            // Windows may be running under javaw.exe (normal) or java.exe (terminal)
            javaProcs = AppLocator.getInstance().getPids("java.exe", "javaw.exe");
            trayProcs = ShellUtilities.executeRaw(TRAY_PID_QUERY_WIN32).split("\\s*\\r?\\n");
<<<<<<< HEAD
            selfProc = SystemUtilities.getProcessId();
=======
>>>>>>> 3715f229
            killCmd = KILL_PID_CMD_WIN32;
        } else {
            javaProcs = AppLocator.getInstance().getPids( "java");
            trayProcs = ShellUtilities.executeRaw(TRAY_PID_QUERY_POSIX).split("\\s*\\r?\\n");
<<<<<<< HEAD
            selfProc = SystemUtilities.getProcessId(); // Works for Linux too
=======
>>>>>>> 3715f229
            killCmd = KILL_PID_CMD_POSIX;
        }
        if (!javaProcs.isEmpty()) {
            // Find intersections of java and qz-tray.jar
            List<String> intersections = new ArrayList<>(Arrays.asList(trayProcs));
            intersections.retainAll(javaProcs);

            // Remove any instances created by this installer
            intersections.remove("" + selfProc);

            // Kill whatever's left
            for (String pid : intersections) {
                // isNumeric() needed for Windows; filters whitespace, headers
                if(StringUtils.isNumeric(pid)) {
                    // Set last command to the pid
                    killCmd[killCmd.length -1] = pid;
                    success = success && ShellUtilities.execute(killCmd);
                }
            }
        }

        // Use jcmd to kill class processes too, such as through the IDE
        if(SystemUtilities.isJDK()) {
            String[] procs = ShellUtilities.executeRaw("jcmd", "-l").split("\\r?\\n");
            for(String proc : procs) {
                String[] parts = proc.split(" ", 1);
                if (parts.length >= 2 && parts[1].contains(PrintSocketServer.class.getCanonicalName())) {
                    killCmd[killCmd.length - 1] = parts[0].trim();
                    success = success && ShellUtilities.execute(killCmd);
                }
            }
        }

        if(SystemUtilities.isWindowsXP()) {
            File f = new File("TempWmicBatchFile.bat");
            if(f.exists()) {
                f.deleteOnExit();
            }
        }

        return success;
    }
}<|MERGE_RESOLUTION|>--- conflicted
+++ resolved
@@ -50,18 +50,10 @@
             // Windows may be running under javaw.exe (normal) or java.exe (terminal)
             javaProcs = AppLocator.getInstance().getPids("java.exe", "javaw.exe");
             trayProcs = ShellUtilities.executeRaw(TRAY_PID_QUERY_WIN32).split("\\s*\\r?\\n");
-<<<<<<< HEAD
-            selfProc = SystemUtilities.getProcessId();
-=======
->>>>>>> 3715f229
             killCmd = KILL_PID_CMD_WIN32;
         } else {
             javaProcs = AppLocator.getInstance().getPids( "java");
             trayProcs = ShellUtilities.executeRaw(TRAY_PID_QUERY_POSIX).split("\\s*\\r?\\n");
-<<<<<<< HEAD
-            selfProc = SystemUtilities.getProcessId(); // Works for Linux too
-=======
->>>>>>> 3715f229
             killCmd = KILL_PID_CMD_POSIX;
         }
         if (!javaProcs.isEmpty()) {
