/**
 * @author Robert Casto
 *
 * Copyright (C) 2016 Tres Finocchiaro, QZ Industries, LLC
 *
 * LGPL 2.1 This is free software.  This software and source code are released under
 * the "LGPL 2.1 License".  A copy of this license should be distributed with
 * this software. http://www.gnu.org/licenses/lgpl-2.1.html
 */

package qz.ws;

import org.eclipse.jetty.http.HttpVersion;
import org.eclipse.jetty.http.pathmap.ServletPathSpec;
import org.eclipse.jetty.server.*;
import org.eclipse.jetty.servlet.ServletContextHandler;
import org.eclipse.jetty.servlet.ServletHolder;
import org.eclipse.jetty.util.MultiException;
import org.eclipse.jetty.websocket.server.WebSocketUpgradeFilter;
import org.slf4j.Logger;
import org.slf4j.LoggerFactory;
import qz.App;
import qz.common.Constants;
import qz.common.TrayManager;
import qz.installer.certificate.CertificateManager;
<<<<<<< HEAD
=======
import qz.installer.certificate.ExpiryTask;
import qz.installer.certificate.KeyPairWrapper;
import qz.installer.certificate.NativeCertificateInstaller;
import qz.utils.*;
>>>>>>> 3715f229

import javax.swing.*;
import java.io.IOException;
import java.lang.reflect.InvocationTargetException;
import java.util.Arrays;
import java.util.Collections;
import java.util.List;
import java.util.concurrent.atomic.AtomicBoolean;
import java.util.concurrent.atomic.AtomicInteger;

import static qz.utils.ArgParser.ExitStatus.SUCCESS;
import static qz.utils.ArgValue.STEAL;

/**
 * Created by robert on 9/9/2014.
 */

public class PrintSocketServer {

    private static final Logger log = LoggerFactory.getLogger(PrintSocketServer.class);

    private static final int MAX_MESSAGE_SIZE = Integer.MAX_VALUE;
    public static final List<Integer> SECURE_PORTS = Collections.unmodifiableList(Arrays.asList(Constants.WSS_PORTS));
    public static final List<Integer> INSECURE_PORTS = Collections.unmodifiableList(Arrays.asList(Constants.WS_PORTS));

    private static final AtomicInteger securePortIndex = new AtomicInteger(0);
    private static final AtomicInteger insecurePortIndex = new AtomicInteger(0);
    private static final AtomicBoolean running = new AtomicBoolean(false);

    private static TrayManager trayManager;
    private static Server server;


<<<<<<< HEAD
    public static void runServer(CertificateManager certManager, boolean headless) throws InterruptedException, InvocationTargetException {
        SwingUtilities.invokeAndWait(() -> {
            PrintSocketServer.setTrayManager(new TrayManager(headless));
        });

        server = findAvailableSecurePort(certManager);
=======
    public static void main(String[] args) {
        ArgParser parser = new ArgParser(args);
        if (parser.intercept()) {
            System.exit(parser.getExitCode());
        }
        forceHeadless = parser.hasFlag(ArgValue.HEADLESS);
        SingleInstanceChecker.stealWebsocket = parser.hasFlag(STEAL);

        log.info(Constants.ABOUT_TITLE + " version: {}", Constants.VERSION);
        log.info(Constants.ABOUT_TITLE + " vendor: {}", Constants.ABOUT_COMPANY);
        log.info("Java version: {}", Constants.JAVA_VERSION.toString());
        log.info("Java vendor: {}", Constants.JAVA_VENDOR);
        setupFileLogging();

        try {
            // Gets and sets the SSL info, properties file
            certificateManager = Installer.getInstance().certGen(false);
            // Reoccurring (e.g. hourly) cert expiration check
            new ExpiryTask(certificateManager).schedule();
        }
        catch(Exception e) {
            log.error("Something went critically wrong loading HTTPS", e);
        }
        Installer.getInstance().addUserSettings();

        // Load overridable preferences set in qz-tray.properties file
        NetworkUtilities.setPreferences(certificateManager.getProperties());
        SingleInstanceChecker.setPreferences(certificateManager.getProperties());

        // Linux needs the cert installed in user-space on every launch for Chrome SSL to work
        if (!SystemUtilities.isWindows() && !SystemUtilities.isMac()) {
            NativeCertificateInstaller.getInstance().install(certificateManager.getKeyPair(KeyPairWrapper.Type.CA).getCert());
        }

        try {
            log.info("Starting {} {}", Constants.ABOUT_TITLE, Constants.VERSION);
            SwingUtilities.invokeAndWait(() -> trayManager = new TrayManager(forceHeadless));
            runServer();
        }
        catch(Exception e) {
            log.error("Could not start tray manager", e);
        }

        log.warn("The web socket server is no longer running");
    }

    private static void setupFileLogging() {
        FixedWindowRollingPolicy rollingPolicy = new FixedWindowRollingPolicy();
        rollingPolicy.setFileNamePattern(FileUtilities.USER_DIR + File.separator + Constants.LOG_FILE + ".log.%i");
        rollingPolicy.setMaxIndex(Constants.LOG_ROTATIONS);

        SizeBasedTriggeringPolicy triggeringPolicy = new SizeBasedTriggeringPolicy(Constants.LOG_SIZE);

        RollingFileAppender fileAppender = new RollingFileAppender();
        fileAppender.setLayout(new PatternLayout("%d{ISO8601} [%p] %m%n"));
        fileAppender.setThreshold(Level.DEBUG);
        fileAppender.setFile(FileUtilities.USER_DIR + File.separator + Constants.LOG_FILE + ".log");
        fileAppender.setRollingPolicy(rollingPolicy);
        fileAppender.setTriggeringPolicy(triggeringPolicy);
        fileAppender.setEncoding("UTF-8");

        fileAppender.setImmediateFlush(true);
        fileAppender.activateOptions();

        org.apache.log4j.Logger.getRootLogger().addAppender(fileAppender);
    }

    public static void runServer() {
        Server server = findAvailableSecurePort();
>>>>>>> 3715f229
        Connector secureConnector = null;
        if (server.getConnectors().length > 0 && !server.getConnectors()[0].isFailed()) {
            secureConnector = server.getConnectors()[0];
        }

        while(!running.get() && insecurePortIndex.get() < INSECURE_PORTS.size()) {
            try {
                ServerConnector connector = new ServerConnector(server);
                connector.setPort(getInsecurePortInUse());
                if (secureConnector != null) {
                    //setup insecure connector before secure
                    server.setConnectors(new Connector[] {connector, secureConnector});
                } else {
                    server.setConnectors(new Connector[] {connector});
                }

                ServletContextHandler context = new ServletContextHandler(ServletContextHandler.SESSIONS);

                // Handle WebSocket connections
                WebSocketUpgradeFilter filter = WebSocketUpgradeFilter.configure(context);
                filter.addMapping(new ServletPathSpec("/"), (req, resp) -> new PrintSocketClient(server));
                filter.getFactory().getPolicy().setMaxTextMessageSize(MAX_MESSAGE_SIZE);

                // Handle HTTP landing page
                ServletHolder httpServlet = new ServletHolder(new HttpAboutServlet(certManager));
                httpServlet.setInitParameter("resourceBase", "/");

                context.addServlet(httpServlet, "/");
                context.addServlet(httpServlet, "/json");

                server.setHandler(context);
                server.setStopAtShutdown(true);
                server.start();

                trayManager.setReloadThread(new Thread(() -> {
                    try {
                        trayManager.setDangerIcon();
                        running.set(false);
                        securePortIndex.set(0);
                        insecurePortIndex.set(0);
                        server.stop();
                    }
                    catch(Exception e) {
                        log.error("Failed to reload", e);
                        trayManager.displayErrorMessage("Error stopping print socket: " + e.getLocalizedMessage());
                    }
                }));

                running.set(true);

                log.info("Server started on port(s) " + getPorts(server));
                trayManager.setServer(server, insecurePortIndex.get());
                server.join();
            }
            catch(IOException | MultiException e) {
                //order of getConnectors is the order we added them -> insecure first
                if (server.getConnectors()[0].isFailed()) {
                    insecurePortIndex.incrementAndGet();
                }

                //explicitly stop the server, because if only 1 port has an exception the other will still be opened
                try { server.stop(); }catch(Exception stopEx) { stopEx.printStackTrace(); }
            }
            catch(Exception e) {
                e.printStackTrace();
                trayManager.displayErrorMessage(e.getLocalizedMessage());
                break;
            }
        }
    }

    private static Server findAvailableSecurePort(CertificateManager certManager) {
        Server server = new Server();

        if (certManager != null) {
            final AtomicBoolean runningSecure = new AtomicBoolean(false);
            while(!runningSecure.get() && securePortIndex.get() < SECURE_PORTS.size()) {
                try {
                    // Bind the secure socket on the proper port number (i.e. 8181), add it as an additional connector
                    SslConnectionFactory sslConnection = new SslConnectionFactory(certManager.configureSslContextFactory(), HttpVersion.HTTP_1_1.asString());
                    HttpConnectionFactory httpConnection = new HttpConnectionFactory(new HttpConfiguration());

                    ServerConnector secureConnector = new ServerConnector(server, sslConnection, httpConnection);
                    secureConnector.setHost(certManager.getProperties().getProperty("wss.host"));
                    secureConnector.setPort(getSecurePortInUse());
                    server.setConnectors(new Connector[] {secureConnector});

                    server.start();
                    log.trace("Established secure WebSocket on port {}", getSecurePortInUse());

                    //only starting to test port availability; insecure port will actually start
                    server.stop();
                    runningSecure.set(true);
                }
                catch(IOException | MultiException e) {
                    if (server.getConnectors()[0].isFailed()) {
                        securePortIndex.incrementAndGet();
                    }

                    try { server.stop(); }catch(Exception stopEx) { stopEx.printStackTrace(); }
                }
                catch(Exception e) {
                    e.printStackTrace();
                    trayManager.displayErrorMessage(e.getLocalizedMessage());
                    break;
                }
            }
        }

        if (server.getConnectors().length == 0 || server.getConnectors()[0].isFailed()) {
            log.warn("Could not start secure WebSocket");
        }

        return server;
    }

    public static void setTrayManager(TrayManager manager) {
        trayManager = manager;
    }

    public static TrayManager getTrayManager() {
        return trayManager;
    }

    public static Server getServer() {
        return server;
    }

    public static AtomicBoolean getRunning() {
        return running;
    }

    @Deprecated
    public static void main(String ... args) {
        App.main(args);
    }

    public static int getSecurePortInUse() {
        return SECURE_PORTS.get(securePortIndex.get());
    }

    public static int getInsecurePortInUse() {
        return INSECURE_PORTS.get(insecurePortIndex.get());
    }

    /**
     * Returns a String representation of the ports assigned to the specified Server
     */
    public static String getPorts(Server server) {
        StringBuilder ports = new StringBuilder();
        for(Connector c : server.getConnectors()) {
            if (ports.length() > 0) {
                ports.append(", ");
            }

            ports.append(((ServerConnector)c).getLocalPort());
        }

        return ports.toString();
    }

}<|MERGE_RESOLUTION|>--- conflicted
+++ resolved
@@ -23,13 +23,10 @@
 import qz.common.Constants;
 import qz.common.TrayManager;
 import qz.installer.certificate.CertificateManager;
-<<<<<<< HEAD
-=======
 import qz.installer.certificate.ExpiryTask;
 import qz.installer.certificate.KeyPairWrapper;
 import qz.installer.certificate.NativeCertificateInstaller;
 import qz.utils.*;
->>>>>>> 3715f229
 
 import javax.swing.*;
 import java.io.IOException;
@@ -62,85 +59,14 @@
     private static TrayManager trayManager;
     private static Server server;
 
-
-<<<<<<< HEAD
     public static void runServer(CertificateManager certManager, boolean headless) throws InterruptedException, InvocationTargetException {
         SwingUtilities.invokeAndWait(() -> {
             PrintSocketServer.setTrayManager(new TrayManager(headless));
         });
 
+        // FIXME: Move this next line
+        // SingleInstanceChecker.stealWebsocket = parser.hasFlag(STEAL);
         server = findAvailableSecurePort(certManager);
-=======
-    public static void main(String[] args) {
-        ArgParser parser = new ArgParser(args);
-        if (parser.intercept()) {
-            System.exit(parser.getExitCode());
-        }
-        forceHeadless = parser.hasFlag(ArgValue.HEADLESS);
-        SingleInstanceChecker.stealWebsocket = parser.hasFlag(STEAL);
-
-        log.info(Constants.ABOUT_TITLE + " version: {}", Constants.VERSION);
-        log.info(Constants.ABOUT_TITLE + " vendor: {}", Constants.ABOUT_COMPANY);
-        log.info("Java version: {}", Constants.JAVA_VERSION.toString());
-        log.info("Java vendor: {}", Constants.JAVA_VENDOR);
-        setupFileLogging();
-
-        try {
-            // Gets and sets the SSL info, properties file
-            certificateManager = Installer.getInstance().certGen(false);
-            // Reoccurring (e.g. hourly) cert expiration check
-            new ExpiryTask(certificateManager).schedule();
-        }
-        catch(Exception e) {
-            log.error("Something went critically wrong loading HTTPS", e);
-        }
-        Installer.getInstance().addUserSettings();
-
-        // Load overridable preferences set in qz-tray.properties file
-        NetworkUtilities.setPreferences(certificateManager.getProperties());
-        SingleInstanceChecker.setPreferences(certificateManager.getProperties());
-
-        // Linux needs the cert installed in user-space on every launch for Chrome SSL to work
-        if (!SystemUtilities.isWindows() && !SystemUtilities.isMac()) {
-            NativeCertificateInstaller.getInstance().install(certificateManager.getKeyPair(KeyPairWrapper.Type.CA).getCert());
-        }
-
-        try {
-            log.info("Starting {} {}", Constants.ABOUT_TITLE, Constants.VERSION);
-            SwingUtilities.invokeAndWait(() -> trayManager = new TrayManager(forceHeadless));
-            runServer();
-        }
-        catch(Exception e) {
-            log.error("Could not start tray manager", e);
-        }
-
-        log.warn("The web socket server is no longer running");
-    }
-
-    private static void setupFileLogging() {
-        FixedWindowRollingPolicy rollingPolicy = new FixedWindowRollingPolicy();
-        rollingPolicy.setFileNamePattern(FileUtilities.USER_DIR + File.separator + Constants.LOG_FILE + ".log.%i");
-        rollingPolicy.setMaxIndex(Constants.LOG_ROTATIONS);
-
-        SizeBasedTriggeringPolicy triggeringPolicy = new SizeBasedTriggeringPolicy(Constants.LOG_SIZE);
-
-        RollingFileAppender fileAppender = new RollingFileAppender();
-        fileAppender.setLayout(new PatternLayout("%d{ISO8601} [%p] %m%n"));
-        fileAppender.setThreshold(Level.DEBUG);
-        fileAppender.setFile(FileUtilities.USER_DIR + File.separator + Constants.LOG_FILE + ".log");
-        fileAppender.setRollingPolicy(rollingPolicy);
-        fileAppender.setTriggeringPolicy(triggeringPolicy);
-        fileAppender.setEncoding("UTF-8");
-
-        fileAppender.setImmediateFlush(true);
-        fileAppender.activateOptions();
-
-        org.apache.log4j.Logger.getRootLogger().addAppender(fileAppender);
-    }
-
-    public static void runServer() {
-        Server server = findAvailableSecurePort();
->>>>>>> 3715f229
         Connector secureConnector = null;
         if (server.getConnectors().length > 0 && !server.getConnectors()[0].isFailed()) {
             secureConnector = server.getConnectors()[0];
