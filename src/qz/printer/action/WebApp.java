package qz.printer.action;

import com.github.zafarkhaja.semver.Version;
import com.sun.javafx.tk.TKPulseListener;
import com.sun.javafx.tk.Toolkit;
import javafx.animation.AnimationTimer;
import javafx.application.Application;
import javafx.application.Platform;
import javafx.beans.value.ChangeListener;
import javafx.concurrent.Worker;
import javafx.embed.swing.SwingFXUtils;
import javafx.print.PageLayout;
import javafx.print.PrinterJob;
import javafx.scene.Scene;
import javafx.scene.shape.Rectangle;
import javafx.scene.transform.Scale;
import javafx.scene.transform.Transform;
import javafx.scene.transform.Translate;
import javafx.scene.web.WebView;
import javafx.stage.Stage;
import org.slf4j.Logger;
import org.slf4j.LoggerFactory;
import org.w3c.dom.Attr;
import org.w3c.dom.Document;
import org.w3c.dom.Node;
import org.w3c.dom.NodeList;
import qz.common.Constants;
import qz.utils.SystemUtilities;
import qz.ws.PrintSocketServer;

import java.awt.image.BufferedImage;
import java.io.File;
import java.io.IOException;
import java.lang.reflect.Method;
import java.net.URL;
import java.util.concurrent.CountDownLatch;
import java.util.concurrent.TimeUnit;
import java.util.concurrent.atomic.AtomicReference;
import java.util.function.IntPredicate;

/**
 * JavaFX container for taking HTML snapshots.
 * Used by PrintHTML to generate printable images.
 * <p/>
 * Do not use constructor (used by JavaFX), instead call {@code WebApp.initialize()}
 */
public class WebApp extends Application {

    private static final Logger log = LoggerFactory.getLogger(WebApp.class);

    private static WebApp instance = null;
    private static Version webkitVersion = null;
    private static int CAPTURE_FRAMES = 2;
    private static int VECTOR_FRAMES = 1;
    private static Stage stage;
    private static WebView webView;
    private static double pageWidth;
    private static double pageHeight;
    private static double pageZoom;
    private static boolean raster;
    private static boolean headless;

    private static CountDownLatch startupLatch;
    private static CountDownLatch captureLatch;

    private static IntPredicate printAction;
    private static final AtomicReference<Throwable> thrown = new AtomicReference<>();


    //listens for a Succeeded state to activate image capture
    private static ChangeListener<Worker.State> stateListener = (ov, oldState, newState) -> {
        log.trace("New state: {} > {}", oldState, newState);

        if (newState == Worker.State.SUCCEEDED) {
            boolean hasBody = (boolean)webView.getEngine().executeScript("document.body != null");
            if (!hasBody) {
                log.warn("Loaded page has no body - likely a redirect, skipping state");
                return;
            }

            //ensure html tag doesn't use scrollbars, clipping page instead
            Document doc = webView.getEngine().getDocument();
            NodeList tags = doc.getElementsByTagName("html");
            if (tags != null && tags.getLength() > 0) {
                Node base = tags.item(0);
                Attr applied = (Attr)base.getAttributes().getNamedItem("style");
                if (applied == null) {
                    applied = doc.createAttribute("style");
                }
                applied.setValue(applied.getValue() + "; overflow: hidden;");
                base.getAttributes().setNamedItem(applied);
            }

            //width was resized earlier (for responsive html), then calculate the best fit height
            // FIXME: Should only be needed when height is unknown but fixes blank vector prints
            double fittedHeight = findHeight();
            boolean heightNeeded = pageHeight <= 0;

            if (heightNeeded) {
                pageHeight = fittedHeight;
            }

            // find and set page zoom for increased quality
            double usableZoom = calculateSupportedZoom(pageWidth, pageHeight);
            if (usableZoom < pageZoom) {
                log.warn("Zoom level {} decreased to {} due to physical memory limitations", pageZoom, usableZoom);
                pageZoom = usableZoom;
            }
            webView.setZoom(pageZoom);
            log.trace("Zooming in by x{} for increased quality", pageZoom);

            adjustSize(pageWidth * pageZoom, pageHeight * pageZoom);

            //need to check for height again as resizing can cause partial results
            if (heightNeeded) {
                fittedHeight = findHeight();
                if (fittedHeight != pageHeight) {
                    adjustSize(pageWidth * pageZoom, fittedHeight * pageZoom);
                }
            }

            log.trace("Set HTML page height to {}", pageHeight);

            autosize(webView);

            Platform.runLater(() -> new AnimationTimer() {
                int frames = 0;

                @Override
                public void handle(long l) {
                    if (printAction.test(++frames)) {
                        stop();
                    }
                }
            }.start());
        }
    };

    //listens for load progress
    private static ChangeListener<Number> workDoneListener = (ov, oldWork, newWork) -> log.trace("Done: {} > {}", oldWork, newWork);

    //listens for failures
    private static ChangeListener<Throwable> exceptListener = (obs, oldExc, newExc) -> {
        if (newExc != null) { unlatch(newExc); }
    };


    /** Called by JavaFX thread */
    public WebApp() {
        instance = this;
    }

    /** Starts JavaFX thread if not already running */
    public static synchronized void initialize() throws IOException {
        if (instance == null) {
            startupLatch = new CountDownLatch(1);
            // For JDK8 compat
            headless = false;

            // JDK11+ depends bundled javafx
            if (Constants.JAVA_VERSION.greaterThanOrEqualTo(Version.valueOf("11.0.0"))) {
                // JavaFX native libs
                if (SystemUtilities.isJar()) {
<<<<<<< HEAD
                    SystemUtilities.appendProperty("java.library.path", SystemUtilities.getJarParentPath() + "/libs/");
=======
                    SystemUtilities.insertPathProperty(
                            "java.library.path",
                            new File(SystemUtilities.detectJarPath()).getParent() + "/libs/",
                            "/jni" /* appends to end if not found */
                    );
>>>>>>> 04b2d6e5
                } else if (hasConflictingLib()) {
                    // IDE helper for "no suitable pipeline found" errors
                    System.err.println("\n=== WARNING ===\nWrong javafx platform detected. Delete lib/javafx/<platform> to correct this.\n");
                }

                // Monocle default for unit tests
                boolean useMonocle = true;
                if (PrintSocketServer.getTrayManager() != null) {
                    // Honor user monocle override
                    useMonocle = PrintSocketServer.getTrayManager().isMonoclePreferred();
                    // Trust TrayManager's headless detection
                    headless = PrintSocketServer.getTrayManager().isHeadless();
                } else {
                    // Fallback for JDK11+
                    headless = true;
                }
                if (useMonocle && SystemUtilities.hasMonocle()) {
                    log.trace("Initializing monocle platform");
                    System.setProperty("javafx.platform", "monocle");
                    // Don't set glass.platform on Linux per https://github.com/qzind/tray/issues/702
                    if ((SystemUtilities.isWindows() || SystemUtilities.isMac())) {
                        System.setProperty("glass.platform", "Monocle");
                    }

                    //software rendering required headless environments
                    if (headless) {
                        System.setProperty("prism.order", "sw");
                    }
                } else {
                    log.warn("Monocle platform will not be used");
                }
            }

            new Thread(() -> Application.launch(WebApp.class)).start();
        }

        if (startupLatch.getCount() > 0) {
            try {
                log.trace("Waiting for JavaFX..");
                if (!startupLatch.await(60, TimeUnit.SECONDS)) {
                    throw new IOException("JavaFX did not start");
                } else {
                    log.trace("Running a test snapshot to size the stage...");
                    try {
                        raster(new WebAppModel("<h1>startup</h1>", true, 0, 0, true, 2));
                    }
                    catch(Throwable t) {
                        throw new IOException(t);
                    }
                }
            }
            catch(InterruptedException ignore) {}
        }
    }

    @Override
    public void start(Stage st) throws Exception {
        startupLatch.countDown();
        log.debug("Started JavaFX");

        webView = new WebView();

        // Fix blank pages for WebKit > 609.1
        // See also https://github.com/qzind/tray/issues/778
        if(getWebkitVersion() == null || getWebkitVersion().greaterThan(Version.forIntegers(609, 1, 0))) {
            VECTOR_FRAMES = 30; // 30 pulses needed for vector graphics
        }

        st.setScene(new Scene(webView));
        stage = st;
        stage.setWidth(1);
        stage.setHeight(1);

        Worker<Void> worker = webView.getEngine().getLoadWorker();
        worker.stateProperty().addListener(stateListener);
        worker.workDoneProperty().addListener(workDoneListener);
        worker.exceptionProperty().addListener(exceptListener);

        //prevents JavaFX from shutting down when hiding window
        Platform.setImplicitExit(false);
    }

    /**
     * Prints the loaded source specified in the passed {@code model}.
     *
     * @param job   A setup JavaFx {@code PrinterJob}
     * @param model The model specifying the web page parameters
     * @throws Throwable JavaFx will throw a generic {@code Throwable} class for any issues
     */
    public static synchronized void print(final PrinterJob job, final WebAppModel model) throws Throwable {
        model.setZoom(1); //vector prints do not need to use zoom
        raster = false;

        load(model, (int frames) -> {
            if(frames == VECTOR_FRAMES) {
                try {
                    double printScale = 72d / 96d;
                    webView.getTransforms().add(new Scale(printScale, printScale));

                    PageLayout layout = job.getJobSettings().getPageLayout();
                    if (model.isScaled()) {
                        double viewWidth = webView.getWidth() * printScale;
                        double viewHeight = webView.getHeight() * printScale;

                        double scale;
                        if ((viewWidth / viewHeight) >= (layout.getPrintableWidth() / layout.getPrintableHeight())) {
                            scale = (layout.getPrintableWidth() / viewWidth);
                        } else {
                            scale = (layout.getPrintableHeight() / viewHeight);
                        }
                        webView.getTransforms().add(new Scale(scale, scale));
                    }

                    Platform.runLater(() -> {
                        double useScale = 1;
                        for(Transform t : webView.getTransforms()) {
                            if (t instanceof Scale) { useScale *= ((Scale)t).getX(); }
                        }

                        PageLayout page = job.getJobSettings().getPageLayout();
                        Rectangle printBounds = new Rectangle(0, 0, page.getPrintableWidth(), page.getPrintableHeight());
                        log.debug("Paper area: {},{}:{},{}", (int)page.getLeftMargin(), (int)page.getTopMargin(),
                                  (int)page.getPrintableWidth(), (int)page.getPrintableHeight());

                        Translate activePage = new Translate();
                        webView.getTransforms().add(activePage);

                        int columnsNeed = Math.max(1, (int)Math.ceil(webView.getWidth() / printBounds.getWidth() * useScale - 0.1));
                        int rowsNeed = Math.max(1, (int)Math.ceil(webView.getHeight() / printBounds.getHeight() * useScale - 0.1));
                        log.debug("Document will be printed across {} pages", columnsNeed * rowsNeed);

                        try {
                            for(int row = 0; row < rowsNeed; row++) {
                                for(int col = 0; col < columnsNeed; col++) {
                                    activePage.setX((-col * printBounds.getWidth()) / useScale);
                                    activePage.setY((-row * printBounds.getHeight()) / useScale);

                                    job.printPage(webView);
                                }

                                unlatch(null);
                            }
                        }
                        catch(Exception e) {
                            unlatch(e);
                        }
                        finally {
                            //reset state
                            webView.getTransforms().clear();
                        }
                    });
                }
                catch(Exception e) { unlatch(e); }
            }
            return frames >= VECTOR_FRAMES;
        });

        log.trace("Waiting on print..");
        captureLatch.await(); //released when unlatch is called

        if (thrown.get() != null) { throw thrown.get(); }
    }

    public static synchronized BufferedImage raster(final WebAppModel model) throws Throwable {
        AtomicReference<BufferedImage> capture = new AtomicReference<>();

        //ensure JavaFX has started before we run
        if (startupLatch.getCount() > 0) {
            throw new IOException("JavaFX has not been started");
        }

        //raster still needs to show stage for valid capture
        Platform.runLater(() -> {
            stage.show();
            stage.toBack();
        });

        raster = true;

        load(model, (int frames) -> {
            if (frames == CAPTURE_FRAMES) {
                log.debug("Attempting image capture");

                Toolkit.getToolkit().addPostSceneTkPulseListener(new TKPulseListener() {
                    @Override
                    public void pulse() {
                        try {
                            // TODO: Revert to Callback once JDK-8244588/SUPQZ-5 is avail (JDK11+ only)
                            capture.set(SwingFXUtils.fromFXImage(webView.snapshot(null, null), null));
                            unlatch(null);
                        }
                        catch(Exception e) {
                            unlatch(e);
                        }
                        finally {
                            Toolkit.getToolkit().removePostSceneTkPulseListener(this);
                        }
                    }
                });
                Toolkit.getToolkit().requestNextPulse();
            }

            return frames >= CAPTURE_FRAMES;
        });

        log.trace("Waiting on capture..");
        captureLatch.await(); //released when unlatch is called

        if (thrown.get() != null) { throw thrown.get(); }

        return capture.get();
    }

    /**
     * Prints the loaded source specified in the passed {@code model}.
     *
     * @param model  The model specifying the web page parameters.
     * @param action EventHandler that will be ran when the WebView completes loading.
     */
    private static synchronized void load(WebAppModel model, IntPredicate action) {
        captureLatch = new CountDownLatch(1);
        thrown.set(null);

        Platform.runLater(() -> {
            //zoom should only be factored on raster prints
            pageZoom = model.getZoom();
            pageWidth = model.getWebWidth();
            pageHeight = model.getWebHeight();

            log.trace("Setting starting size {}:{}", pageWidth, pageHeight);
            adjustSize(pageWidth * pageZoom, pageHeight * pageZoom);

            if (pageHeight == 0) {
                webView.setMinHeight(1);
                webView.setPrefHeight(1);
                webView.setMaxHeight(1);
            }

            autosize(webView);

            printAction = action;

            if (model.isPlainText()) {
                webView.getEngine().loadContent(model.getSource(), "text/html");
            } else {
                webView.getEngine().load(model.getSource());
            }
        });
    }

    private static double findHeight() {
        String heightText = webView.getEngine().executeScript("Math.max(document.body.offsetHeight, document.body.scrollHeight)").toString();
        return Double.parseDouble(heightText);
    }

    private static void adjustSize(double toWidth, double toHeight) {
        webView.setMinSize(toWidth, toHeight);
        webView.setPrefSize(toWidth, toHeight);
        webView.setMaxSize(toWidth, toHeight);
    }

    /**
     * Fix blank page after autosize is called
     */
    public static void autosize(WebView webView) {
        webView.autosize();

        if (!raster) {
            // Call updatePeer; fixes a bug with webView resizing
            // Can be avoided by calling stage.show() but breaks headless environments
            // See: https://github.com/qzind/tray/issues/513
            String[] methods = {"impl_updatePeer" /*jfx8*/, "doUpdatePeer" /*jfx11*/};
            try {
                for(Method m : webView.getClass().getDeclaredMethods()) {
                    for(String method : methods) {
                        if (m.getName().equals(method)) {
                            m.setAccessible(true);
                            m.invoke(webView);
                            return;
                        }
                    }
                }
            }
            catch(SecurityException | ReflectiveOperationException e) {
                log.warn("Unable to update peer; Blank pages may occur.", e);
            }
        }
    }

    private static double calculateSupportedZoom(double width, double height) {
        long memory = Runtime.getRuntime().maxMemory();
        int allowance = (memory / 1048576L) > 1024? 3:2;
        if (headless) { allowance--; }
        long availSpace = memory << allowance;

        // Memory needed for print is roughly estimated as
        // (width * height) [pixels needed] * (pageZoom * 72d) [print density used] * 3 [rgb channels]
        return Math.sqrt(availSpace / ((width * height) * (pageZoom * 72d) * 3));
    }

    /**
     * Final cleanup when no longer capturing
     */
    public static void unlatch(Throwable t) {
        if (t != null) {
            thrown.set(t);
        }

        captureLatch.countDown();
        stage.hide();
    }

    public static boolean hasConflictingLib() {
        // If running from the IDE, make sure we're not using the wrong libs
        URL url = Application.class.getResource("/" + Application.class.getName().replace('.', '/') + ".class");
        String graphicsJar = url.toString().replaceAll("file:/|jar:", "").replaceAll("!.*", "");
        log.trace("JavaFX will startup using {}", graphicsJar);
        if (SystemUtilities.isWindows()) {
            return !graphicsJar.contains("windows");
        } else if (SystemUtilities.isMac()) {
            return !graphicsJar.contains("osx") && !graphicsJar.contains("mac");
        }
        return !graphicsJar.contains("linux");
    }

    public static Version getWebkitVersion() {
        if(webkitVersion == null) {
            if(webView != null) {
                String userAgent = webView.getEngine().getUserAgent();
                String[] parts = userAgent.split("WebKit/");
                if (parts.length > 1) {
                    String[] split = parts[1].split(" ");
                    if (split.length > 0) {
                        try {
                            webkitVersion = Version.valueOf(split[0]);
                            log.info("WebKit version {} detected", webkitVersion);
                        } catch(Exception ignore) {}
                    }
                }
                if(webkitVersion == null) {
                    log.warn("WebKit version couldn't be parsed from UserAgent: {}", userAgent);
                }
            } else {
                log.warn("Can't get WebKit version, JavaFX hasn't started yet.");
            }
        }
        return webkitVersion;
    }
}<|MERGE_RESOLUTION|>--- conflicted
+++ resolved
@@ -161,15 +161,11 @@
             if (Constants.JAVA_VERSION.greaterThanOrEqualTo(Version.valueOf("11.0.0"))) {
                 // JavaFX native libs
                 if (SystemUtilities.isJar()) {
-<<<<<<< HEAD
-                    SystemUtilities.appendProperty("java.library.path", SystemUtilities.getJarParentPath() + "/libs/");
-=======
                     SystemUtilities.insertPathProperty(
                             "java.library.path",
-                            new File(SystemUtilities.detectJarPath()).getParent() + "/libs/",
+                            SystemUtilities.getJarParentPath() + "/libs/",
                             "/jni" /* appends to end if not found */
                     );
->>>>>>> 04b2d6e5
                 } else if (hasConflictingLib()) {
                     // IDE helper for "no suitable pipeline found" errors
                     System.err.println("\n=== WARNING ===\nWrong javafx platform detected. Delete lib/javafx/<platform> to correct this.\n");
