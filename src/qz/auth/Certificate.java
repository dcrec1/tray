package qz.auth;

import org.apache.commons.codec.binary.StringUtils;
import org.apache.commons.codec.digest.DigestUtils;
import org.apache.commons.io.Charsets;
import org.apache.commons.ssl.Base64;
import org.apache.commons.ssl.X509CertificateChainBuilder;
import org.bouncycastle.asn1.ASN1ObjectIdentifier;
import org.bouncycastle.asn1.x500.style.BCStyle;
import org.bouncycastle.asn1.x509.X509Name;
import org.bouncycastle.jce.PrincipalUtil;
import org.bouncycastle.jce.provider.BouncyCastleProvider;
import org.slf4j.Logger;
import org.slf4j.LoggerFactory;
import qz.App;
import qz.common.Constants;
import qz.utils.ByteUtilities;
import qz.utils.FileUtilities;
import qz.utils.SystemUtilities;
import qz.ws.PrintSocketServer;

import java.io.*;
import java.nio.file.Files;
import java.nio.file.Path;
import java.nio.file.Paths;
import java.security.*;
import java.security.cert.*;
import java.time.DateTimeException;
import java.time.Instant;
import java.time.LocalDateTime;
import java.time.ZoneOffset;
import java.time.format.DateTimeFormatter;
import java.util.*;

/**
 * Created by Steven on 1/27/2015. Package: qz.auth Project: qz-print
 * Wrapper to store certificate objects from
 */
public class Certificate {

    private static final Logger log = LoggerFactory.getLogger(Certificate.class);
    private static final String QUIETLY_FAIL = "quiet";
    public static final String OVERRIDE_CA_FLAG = "trustedRootCert";
    public static final String OVERRIDE_CA_PROPERTY = "authcert.override";

    public enum Algorithm {
        SHA1("SHA1withRSA"),
        SHA256("SHA256withRSA"),
        SHA512("SHA512withRSA");

        String name;

        Algorithm(String name) {
            this.name = name;
        }
    }

    public static ArrayList<Certificate> rootCAs = new ArrayList<>();
    public static Certificate builtIn;
    private static CertPathValidator validator;
    private static CertificateFactory factory;
    private static boolean trustBuiltIn = false;
    // id-at-description used for storing renewal information
    private static ASN1ObjectIdentifier RENEWAL_OF = new ASN1ObjectIdentifier("2.5.4.13");

    public static final String[] saveFields = new String[] {"fingerprint", "commonName", "organization", "validFrom", "validTo", "valid"};

    // Valid date range allows UI to only show "Expired" text for valid certificates
    private static final Instant UNKNOWN_MIN = LocalDateTime.MIN.toInstant(ZoneOffset.UTC);
    private static final Instant UNKNOWN_MAX = LocalDateTime.MAX.toInstant(ZoneOffset.UTC);

    private static DateTimeFormatter dateFormat = DateTimeFormatter.ofPattern("yyyy-MM-dd HH:mm:ss");
    private static DateTimeFormatter dateParse = DateTimeFormatter.ofPattern("uuuu-MM-dd['T'][ ]HH:mm:ss[.n]['Z']"); //allow parsing of both ISO and custom formatted dates

    private X509Certificate theCertificate;
    private String fingerprint;
    private String commonName;
    private String organization;
    private Instant validFrom;
    private Instant validTo;

    //used by review sites UI only
    private boolean expired = false;
    private boolean valid = false;
    private boolean rootCA = false; // TODO: Move to constructor?


    //Pre-set certificate for use when missing
    public static final Certificate UNKNOWN;

    static {
        HashMap<String,String> map = new HashMap<>();
        map.put("fingerprint", "UNKNOWN REQUEST");
        map.put("commonName", "An anonymous request");
        map.put("organization", "Unknown");
        map.put("validFrom", UNKNOWN_MIN.toString());
        map.put("validTo", UNKNOWN_MAX.toString());
        map.put("valid", "false");
        UNKNOWN = Certificate.loadCertificate(map);
    }

    static {
        try {
            Security.addProvider(new BouncyCastleProvider());
            validator = CertPathValidator.getInstance("PKIX");
            factory = CertificateFactory.getInstance("X.509");
            builtIn = new Certificate("-----BEGIN CERTIFICATE-----\n" +
                                                          "MIIELzCCAxegAwIBAgIJALm151zCHDxiMA0GCSqGSIb3DQEBCwUAMIGsMQswCQYD\n" +
                                                          "VQQGEwJVUzELMAkGA1UECAwCTlkxEjAQBgNVBAcMCUNhbmFzdG90YTEbMBkGA1UE\n" +
                                                          "CgwSUVogSW5kdXN0cmllcywgTExDMRswGQYDVQQLDBJRWiBJbmR1c3RyaWVzLCBM\n" +
                                                          "TEMxGTAXBgNVBAMMEHF6aW5kdXN0cmllcy5jb20xJzAlBgkqhkiG9w0BCQEWGHN1\n" +
                                                          "cHBvcnRAcXppbmR1c3RyaWVzLmNvbTAgFw0xNTAzMDEyMzM4MjlaGA8yMTE1MDMw\n" +
                                                          "MjIzMzgyOVowgawxCzAJBgNVBAYTAlVTMQswCQYDVQQIDAJOWTESMBAGA1UEBwwJ\n" +
                                                          "Q2FuYXN0b3RhMRswGQYDVQQKDBJRWiBJbmR1c3RyaWVzLCBMTEMxGzAZBgNVBAsM\n" +
                                                          "ElFaIEluZHVzdHJpZXMsIExMQzEZMBcGA1UEAwwQcXppbmR1c3RyaWVzLmNvbTEn\n" +
                                                          "MCUGCSqGSIb3DQEJARYYc3VwcG9ydEBxemluZHVzdHJpZXMuY29tMIIBIjANBgkq\n" +
                                                          "hkiG9w0BAQEFAAOCAQ8AMIIBCgKCAQEAuWsBa6uk+RM4OKBZTRfIIyqaaFD71FAS\n" +
                                                          "7kojAQ+ySMpYuqLjIVZuCh92o1FGBvyBKUFc6knAHw5749yhLCYLXhzWwiNW2ri1\n" +
                                                          "Jwx/d83Wnaw6qA3lt++u3tmiA8tsFtss0QZW0YBpFsIqhamvB3ypwu0bdUV/oH7g\n" +
                                                          "/s8TFR5LrDfnfxlLFYhTUVWuWzMqEFAGnFG3uw/QMWZnQgkGbx0LMcYzdqFb7/vz\n" +
                                                          "rTSHfjJsisUTWPjo7SBnAtNYCYaGj0YH5RFUdabnvoTdV2XpA5IPYa9Q597g/M0z\n" +
                                                          "icAjuaK614nKXDaAUCbjki8RL3OK9KY920zNFboq/jKG6rKW2t51ZQIDAQABo1Aw\n" +
                                                          "TjAdBgNVHQ4EFgQUA0XGTcD6jqkL2oMPQaVtEgZDqV4wHwYDVR0jBBgwFoAUA0XG\n" +
                                                          "TcD6jqkL2oMPQaVtEgZDqV4wDAYDVR0TBAUwAwEB/zANBgkqhkiG9w0BAQsFAAOC\n" +
                                                          "AQEAijcT5QMVqrWWqpNEe1DidzQfSnKo17ZogHW+BfUbxv65JbDIntnk1XgtLTKB\n" +
                                                          "VAdIWUtGZbXxrp16NEsh96V2hjDIoiAaEpW+Cp6AHhIVgVh7Q9Knq9xZ1t6H8PL5\n" +
                                                          "QiYQKQgJ0HapdCxlPKBfUm/Mj1ppNl9mPFJwgHmzORexbxrzU/M5i2jlies+CXNq\n" +
                                                          "cvmF2l33QNHnLwpFGwYKs08pyHwUPp6+bfci6lRvavztgvnKroWWIRq9ZPlC0yVK\n" +
                                                          "FFemhbCd7ZVbrTo0NcWZM1PTAbvlOikV9eh3i1Vot+3dJ8F27KwUTtnV0B9Jrxum\n" +
                                                          "W9P3C48mvwTxYZJFOu0N9UBLLg==\n" +
                                                          "-----END CERTIFICATE-----");

            builtIn.valid = true;
            setTrustBuiltIn(true);
            scanAdditionalCAs();
        }
        catch(NoSuchAlgorithmException | CertificateException e) {
            e.printStackTrace();
        }
    }


<<<<<<< HEAD
    private static void checkOverrideCertPath() {
        // Priority: Check environmental variable
        String override = System.getProperty("trustedRootCert");
        String helpText = "System property \"trustedRootCert\"";
        if(setOverrideCert(override,  helpText, false)) {
            return;
        }

        // Preferred: Look for file called "override.crt" in installation directory
        override = SystemUtilities.getJarParentPath() + File.separator + Constants.OVERRIDE_CERT;
        helpText = String.format("Override cert \"%s\"", Constants.OVERRIDE_CERT);
        if(setOverrideCert(override, helpText, true)) {
            return;
        }

        // Fallback (deprecated): Parse "authcert.override" from qz-tray.properties
        // Entry was created by 2.0 build system, removed in newer versions in favor of the hard-coded filename
        Properties props = App.getTrayProperties();
        helpText = "Properties file entry \"authcert.override\"";
        if(props != null && setOverrideCert(props.getProperty("authcert.override"), helpText, false)) {
            log.warn("Deprecation warning: \"authcert.override\" is no longer supported.\n" +
                             "{} will look for the system property \"trustedRootCert\", or look for" +
                             "a file called {} in the working path.", Constants.ABOUT_TITLE, Constants.OVERRIDE_CERT);
            return;
        }
    }

    private static boolean setOverrideCert(String path, String helpText, boolean quiet) {
        if(path != null && !path.trim().isEmpty()) {
            if (new File(path).exists()) {
                try {
                    log.error("Using override cert: {}", path);
                    trustedRootCert = new Certificate(FileUtilities.readLocalFile(path));
                    overrideTrustedRootCert = true;
                    return true;
                }
                catch(Exception e) {
                    log.error("Error loading override cert: {}", path, e);
=======
    public static void scanAdditionalCAs() {
        ArrayList<Map.Entry<Path, String>> certPaths = new ArrayList<>();
        // First, look for "-DtrustedRootCert" command line property
        certPaths.addAll(FileUtilities.parseDelimitedPaths(System.getProperty(OVERRIDE_CA_FLAG)));

        // Second, look for "override.crt" within App directory
        String override = FileUtilities.getParentDirectory(SystemUtilities.getJarPath()) + File.separator + Constants.OVERRIDE_CERT;
        certPaths.add(new AbstractMap.SimpleEntry<>(Paths.get(override), QUIETLY_FAIL));

        // Third, look for "authcert.override" property in qz-tray.properties
        certPaths.addAll(FileUtilities.parseDelimitedPaths(PrintSocketServer.getTrayProperties(), OVERRIDE_CA_PROPERTY));

        for(Map.Entry<Path, String> certPath : certPaths) {
            if(certPath.getKey() != null) {
                if (certPath.getKey().toFile().exists()) {
                    try {
                        Certificate caCert = new Certificate(FileUtilities.readLocalFile(certPath.getKey()));
                        caCert.rootCA = true;
                        caCert.valid = true;
                        if(!rootCAs.contains(caCert)) {
                            log.debug("Adding CA certificate: CN={}, O={} ({})",
                                      caCert.getCommonName(), caCert.getOrganization(), caCert.getFingerprint());
                            rootCAs.add(caCert);
                        } else {
                            log.warn("CA cert exists, skipping: {}", certPath.getKey());
                        }
                    }
                    catch(Exception e) {
                        log.error("Error loading CA cert: {}", certPath.getKey(), e);
                    }
                } else if(!certPath.getValue().equals(QUIETLY_FAIL)) {
                    log.warn("CA cert \"{}\" was provided, but could not be found, skipping.", certPath.getKey());
>>>>>>> 04b2d6e5
                }
            }
        }
    }

    public Certificate(Path path) throws IOException, CertificateException {
        this(new String(Files.readAllBytes(path), Charsets.UTF_8));
    }

    /** Decodes a certificate and intermediate certificate from the given string */
    public Certificate(String in) throws CertificateException {
        try {
            //Strip beginning and end
            String[] split = in.split("--START INTERMEDIATE CERT--");
            byte[] serverCertificate = Base64.decodeBase64(split[0].replaceAll(X509Constants.BEGIN_CERT, "").replaceAll(X509Constants.END_CERT, ""));

            X509Certificate theIntermediateCertificate;
            if (split.length == 2) {
                byte[] intermediateCertificate = Base64.decodeBase64(split[1].replaceAll(X509Constants.BEGIN_CERT, "").replaceAll(X509Constants.END_CERT, ""));
                theIntermediateCertificate = (X509Certificate)factory.generateCertificate(new ByteArrayInputStream(intermediateCertificate));
            } else {
                theIntermediateCertificate = null; //Self-signed
            }

            //Generate cert
            theCertificate = (X509Certificate)factory.generateCertificate(new ByteArrayInputStream(serverCertificate));
            commonName = getSubjectX509Principal(theCertificate, BCStyle.CN);
            if(commonName.isEmpty()) {
                throw new CertificateException("Common Name cannot be blank.");
            }
            fingerprint = makeThumbPrint(theCertificate);
            organization = getSubjectX509Principal(theCertificate, BCStyle.O);
            validFrom = theCertificate.getNotBefore().toInstant();
            validTo = theCertificate.getNotAfter().toInstant();

            // Check trust anchor against all root certs
            Certificate foundRoot = null;
            if(!this.rootCA) {
                for(Certificate rootCA : rootCAs) {
                    HashSet<X509Certificate> chain = new HashSet<>();
                    try {
                        chain.add(rootCA.theCertificate);
                        if (theIntermediateCertificate != null) { chain.add(theIntermediateCertificate); }
                        X509Certificate[] x509Certificates = X509CertificateChainBuilder.buildPath(theCertificate, chain);

                        Set<TrustAnchor> anchor = new HashSet<>();
                        anchor.add(new TrustAnchor(rootCA.theCertificate, null));
                        PKIXParameters params = new PKIXParameters(anchor);
                        params.setRevocationEnabled(false); // TODO: Re-enable, remove proprietary CRL
                        validator.validate(factory.generateCertPath(Arrays.asList(x509Certificates)), params);
                        foundRoot = rootCA;
                        valid = true;
                        log.debug("Successfully chained certificate: CN={}, O={} ({})", getCommonName(), getOrganization(), getFingerprint());
                        break; // if successful, don't attempt another chain
                    }
                    catch(Exception e) {
                        log.warn("Problem building certificate chain (normal if multiple CAs are in use)");
                    }
                }
            }

            // Check for expiration
            Instant now = Instant.now();
            if (expired = (validFrom.isAfter(now) || validTo.isBefore(now))) {
                log.warn("Certificate is expired: CN={}, O={} ({})", getCommonName(), getOrganization(), getFingerprint());
                valid = false;
            }

            // If cert matches a rootCA trust it blindly
            // If cert is chained to a 3rd party rootCA, trust it blindly as well
            Iterator<Certificate> allCerts = rootCAs.iterator();
            while(allCerts.hasNext()) {
                Certificate cert = allCerts.next();
                if(cert.equals(this) || (cert.equals(foundRoot) && !cert.equals(builtIn))) {
                    log.debug("Adding {} to {} list", cert.toString(), Constants.ALLOW_FILE);
                    if(!isSaved()) {
                        FileUtilities.printLineToFile(Constants.ALLOW_FILE, data());
                    }
                    valid = true;
                    break;
                }
            }

            readRenewalInfo();
            CRL qzCrl = CRL.getInstance();
            if (qzCrl.isLoaded()) {
                if (qzCrl.isRevoked(getFingerprint()) || (theIntermediateCertificate != null && qzCrl.isRevoked(makeThumbPrint(theIntermediateCertificate)))) {
                    log.error("Certificate has been revoked and can no longer be used: CN={}, O={} ({})", getCommonName(), getOrganization(), getFingerprint());
                    valid = false;
                }
            } else {
                //Assume nothing is revoked, because we can't get the CRL
                log.warn("Failed to retrieve QZ CRL, skipping CRL check");
            }
        }
        catch(Exception e) {
            CertificateException certificateException = new CertificateException();
            certificateException.initCause(e);
            throw certificateException;
        }
    }

    private void readRenewalInfo() throws Exception {
        Vector values = PrincipalUtil.getSubjectX509Principal(theCertificate).getValues(RENEWAL_OF);
        Iterator renewals = values.iterator();

        while(renewals.hasNext()) {
            String renewalInfo = String.valueOf(renewals.next());

            String renewalPrefix = "renewal-of-";
            if (!renewalInfo.startsWith(renewalPrefix)) {
                log.warn("Malformed renewal info: {}", renewalInfo);
                continue;
            }
            String previousFingerprint = renewalInfo.substring(renewalPrefix.length());
            if (previousFingerprint.length() != 40) {
                log.warn("Malformed renewal fingerprint: {}", previousFingerprint);
                continue;
            }

            // Add this certificate to the whitelist if the previous certificate was whitelisted
            File allowed = FileUtilities.getFile(Constants.ALLOW_FILE, true);
            if (existsInAnyFile(previousFingerprint, allowed) && !isSaved()) {
                FileUtilities.printLineToFile(Constants.ALLOW_FILE, data());
            }
        }
    }

    private Certificate() {}


    /**
     * Used to rebuild a certificate for the 'Saved Sites' screen without having to decrypt the certificates again
     */
    public static Certificate loadCertificate(HashMap<String,String> data) {
        Certificate cert = new Certificate();

        cert.fingerprint = data.get("fingerprint");
        cert.commonName = data.get("commonName");
        cert.organization = data.get("organization");

        try {
            cert.validFrom = Instant.from(LocalDateTime.from(dateParse.parse(data.get("validFrom"))).atZone(ZoneOffset.UTC));
            cert.validTo = Instant.from(LocalDateTime.from(dateParse.parse(data.get("validTo"))).atZone(ZoneOffset.UTC));
        }
        catch(DateTimeException e) {
            cert.validFrom = UNKNOWN_MIN;
            cert.validTo = UNKNOWN_MAX;

            log.warn("Unable to parse certificate date: {}", e.getMessage());
        }

        cert.valid = Boolean.parseBoolean(data.get("valid"));

        return cert;
    }

    /**
     * Checks given signature for given data against this certificate,
     * ensuring it is properly signed
     *
     * @param signature the signature appended to the data, base64 encoded
     * @param data      the data to check
     * @return true if signature valid, false if not
     */
    public boolean isSignatureValid(Algorithm algorithm, String signature, String data) {
        if (!signature.isEmpty()) {
            //On errors, assume failure.
            try {
                Signature verifier = Signature.getInstance(algorithm.name);
                verifier.initVerify(theCertificate.getPublicKey());
                verifier.update(StringUtils.getBytesUtf8(DigestUtils.sha256Hex(data)));

                return verifier.verify(Base64.decodeBase64(signature));
            }
            catch(GeneralSecurityException e) {
                log.error("Unable to verify signature", e);
            }
        }

        return false;
    }

    /** Checks if the certificate has been added to the allow file */
    public boolean isSaved() {
        File allowed = FileUtilities.getFile(Constants.ALLOW_FILE, true);
        File allowedShared = FileUtilities.getFile(Constants.ALLOW_FILE, false);
        return existsInAnyFile(getFingerprint(), allowedShared, allowed);
    }

    /** Checks if the certificate has been added to the local block file */
    public boolean isBlocked() {
        File blocks = FileUtilities.getFile(Constants.BLOCK_FILE, true);
        File blocksShared = FileUtilities.getFile(Constants.BLOCK_FILE, false);
        return existsInAnyFile(getFingerprint(), blocksShared, blocks);
    }

    private static boolean existsInAnyFile(String fingerprint, File... files) {
        for(File file : files) {
            if (file == null) { continue; }

            try(BufferedReader br = new BufferedReader(new FileReader(file))) {
                String line;
                while((line = br.readLine()) != null) {
                    if (line.contains("\t")) {
                        String print = line.substring(0, line.indexOf("\t"));
                        if (print.equals(fingerprint)) {
                            return true;
                        }
                    }
                }
            }
            catch(IOException e) {
                e.printStackTrace();
            }
        }

        return false;
    }


    public String getFingerprint() {
        return fingerprint;
    }

    public String getCommonName() {
        return commonName;
    }

    public String getOrganization() {
        return organization;
    }

    public String getValidFrom() {
        if (validFrom.isAfter(UNKNOWN_MIN)) {
            return dateFormat.format(validFrom.atZone(ZoneOffset.UTC));
        } else {
            return "Not Provided";
        }
    }

    public String getValidTo() {
        if (validTo.isBefore(UNKNOWN_MAX)) {
            return dateFormat.format(validTo.atZone(ZoneOffset.UTC));
        } else {
            return "Not Provided";
        }
    }

    public Instant getValidFromDate() {
        return validFrom;
    }

    public Instant getValidToDate() {
        return validTo;
    }

    /**
     * Validates certificate against embedded cert.
     */
    public boolean isTrusted() {
        return isValid() && !isExpired();
    }

    public boolean isValid() {
        return valid;
    }

    public boolean isExpired() {
        return expired;
    }


    public static String makeThumbPrint(X509Certificate cert) throws NoSuchAlgorithmException, CertificateEncodingException {
        MessageDigest md = MessageDigest.getInstance("SHA-1");
        md.update(cert.getEncoded());
        return ByteUtilities.bytesToHex(md.digest(), false);
    }

    private String data(boolean assumeTrusted) {
        return getFingerprint() + "\t" +
                getCommonName() + "\t" +
                getOrganization() + "\t" +
                getValidFrom() + "\t" +
                getValidTo() + "\t" +
                // Used by equals(), may fail if it hasn't been trusted yet
                (assumeTrusted ? true : isTrusted());
    }

    public String data() {
        return data(false);
    }

    @Override
    public String toString() {
        return getOrganization() + " (" + getCommonName() + ")";
    }

    @Override
    public boolean equals(Object obj) {
        if (obj instanceof Certificate) {
            return ((Certificate)obj).data(true).equals(data(true));
        }
        return super.equals(obj);
    }

    public static void setTrustBuiltIn(boolean trustBuiltIn) {
        if(trustBuiltIn) {
            if (!rootCAs.contains(builtIn)) {
                log.debug("Adding internal CA certificate: CN={}, O={} ({})",
                          builtIn.getCommonName(), builtIn.getOrganization(), builtIn.getFingerprint());
                builtIn.rootCA = true;
                builtIn.valid = true;
                rootCAs.add(0, builtIn);
            }
        } else {
            if (rootCAs.contains(builtIn)) {
                log.debug("Removing internal CA certificate: CN={}, O={} ({})",
                          builtIn.getCommonName(), builtIn.getOrganization(), builtIn.getFingerprint());
                rootCAs.remove(builtIn);
            }
        }
        Certificate.trustBuiltIn = trustBuiltIn;
    }

    public static boolean isTrustBuiltIn() {
        return trustBuiltIn;
    }

    public static boolean hasAdditionalCAs() {
        return rootCAs.size() > (isTrustBuiltIn() ? 1 : 0);
    }

    private static String getSubjectX509Principal(X509Certificate cert, ASN1ObjectIdentifier key) {
        try {
            Vector v = PrincipalUtil.getSubjectX509Principal(cert).getValues(key);
            if(v.size() > 0) {
                return String.valueOf(v.get(0));
            }
        } catch(CertificateEncodingException e) {
            log.warn("Certificate encoding exception occurred", e);
        }
        return "";
    }

}<|MERGE_RESOLUTION|>--- conflicted
+++ resolved
@@ -139,47 +139,6 @@
         }
     }
 
-
-<<<<<<< HEAD
-    private static void checkOverrideCertPath() {
-        // Priority: Check environmental variable
-        String override = System.getProperty("trustedRootCert");
-        String helpText = "System property \"trustedRootCert\"";
-        if(setOverrideCert(override,  helpText, false)) {
-            return;
-        }
-
-        // Preferred: Look for file called "override.crt" in installation directory
-        override = SystemUtilities.getJarParentPath() + File.separator + Constants.OVERRIDE_CERT;
-        helpText = String.format("Override cert \"%s\"", Constants.OVERRIDE_CERT);
-        if(setOverrideCert(override, helpText, true)) {
-            return;
-        }
-
-        // Fallback (deprecated): Parse "authcert.override" from qz-tray.properties
-        // Entry was created by 2.0 build system, removed in newer versions in favor of the hard-coded filename
-        Properties props = App.getTrayProperties();
-        helpText = "Properties file entry \"authcert.override\"";
-        if(props != null && setOverrideCert(props.getProperty("authcert.override"), helpText, false)) {
-            log.warn("Deprecation warning: \"authcert.override\" is no longer supported.\n" +
-                             "{} will look for the system property \"trustedRootCert\", or look for" +
-                             "a file called {} in the working path.", Constants.ABOUT_TITLE, Constants.OVERRIDE_CERT);
-            return;
-        }
-    }
-
-    private static boolean setOverrideCert(String path, String helpText, boolean quiet) {
-        if(path != null && !path.trim().isEmpty()) {
-            if (new File(path).exists()) {
-                try {
-                    log.error("Using override cert: {}", path);
-                    trustedRootCert = new Certificate(FileUtilities.readLocalFile(path));
-                    overrideTrustedRootCert = true;
-                    return true;
-                }
-                catch(Exception e) {
-                    log.error("Error loading override cert: {}", path, e);
-=======
     public static void scanAdditionalCAs() {
         ArrayList<Map.Entry<Path, String>> certPaths = new ArrayList<>();
         // First, look for "-DtrustedRootCert" command line property
@@ -190,7 +149,7 @@
         certPaths.add(new AbstractMap.SimpleEntry<>(Paths.get(override), QUIETLY_FAIL));
 
         // Third, look for "authcert.override" property in qz-tray.properties
-        certPaths.addAll(FileUtilities.parseDelimitedPaths(PrintSocketServer.getTrayProperties(), OVERRIDE_CA_PROPERTY));
+        certPaths.addAll(FileUtilities.parseDelimitedPaths(App.getTrayProperties(), OVERRIDE_CA_PROPERTY));
 
         for(Map.Entry<Path, String> certPath : certPaths) {
             if(certPath.getKey() != null) {
@@ -212,7 +171,6 @@
                     }
                 } else if(!certPath.getValue().equals(QUIETLY_FAIL)) {
                     log.warn("CA cert \"{}\" was provided, but could not be found, skipping.", certPath.getKey());
->>>>>>> 04b2d6e5
                 }
             }
         }
