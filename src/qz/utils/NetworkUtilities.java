/**
 * @author Tres Finocchiaro
 *
 * Copyright (C) 2016 Tres Finocchiaro, QZ Industries, LLC
 *
 * LGPL 2.1 This is free software.  This software and source code are released under
 * the "LGPL 2.1 License".  A copy of this license should be distributed with
 * this software. http://www.gnu.org/licenses/lgpl-2.1.html
 */
package qz.utils;

import com.sun.jna.platform.win32.Kernel32Util;
import org.codehaus.jettison.json.JSONArray;
import org.codehaus.jettison.json.JSONException;
import org.codehaus.jettison.json.JSONObject;
import org.slf4j.Logger;
import org.slf4j.LoggerFactory;

import java.io.IOException;
import java.net.*;
import java.util.ArrayList;
import java.util.Enumeration;
import java.util.Properties;

/**
 * @author Tres
 */
public class NetworkUtilities {

    private static final Logger log = LoggerFactory.getLogger(NetworkUtilities.class);

    private static NetworkUtilities instance;
    private static String systemName = SystemUtilities.getHostName();
    private static String userName = System.getProperty("user.name");

<<<<<<< HEAD
    public static void main(String ... args) {
        System.out.println(Kernel32Util.getComputerName());
    }
=======
    // overridable in preferences, see "networking.hostname", "networking.port"
    private static String defaultHostname = "google.com";
    private static int defaultPort = 443;
>>>>>>> 3715f229

    private ArrayList<Device> devices;
    private Device primaryDevice;


    private NetworkUtilities(String hostname, int port) {
        try { primaryDevice = new Device(getPrimaryInetAddress(hostname, port), true); }
        catch(SocketException ignore) {}
    }

    public static NetworkUtilities getInstance(String hostname, int port) {
        if (instance == null) {
            try { instance = new NetworkUtilities(hostname, port); }
            catch(Exception e) { e.printStackTrace(); }
        }

        return instance;
    }

    public static JSONArray getDevicesJSON(JSONObject params) throws JSONException {
        JSONArray network = new JSONArray();

        try {
            for(Device device : getInstance(params.optString("hostname", defaultHostname),
                                            params.optInt("port", defaultPort)).gatherDevices()) {
                network.put(device.toJSON());
            }
        }
        catch(SocketException ignore) {
            network.put(new JSONObject().put("error", "Unable to initialize network utilities"));
        }
        return network;
    }

    public static JSONObject getDeviceJSON(JSONObject params) throws JSONException {
        Device primary = getInstance(params.optString("hostname", defaultHostname),
                                     params.optInt("port", defaultPort)).primaryDevice;

        if (primary != null) {
            return primary.toJSON();
        } else {
            return new JSONObject().put("error", "Unable to initialize network utilities");
        }
    }

    private ArrayList<Device> gatherDevices() throws SocketException {
        if (devices == null) {
            devices = new ArrayList<>();

            Enumeration<NetworkInterface> interfaces = NetworkInterface.getNetworkInterfaces();
            while(interfaces.hasMoreElements()) {
                NetworkInterface iface = interfaces.nextElement();

                Device next = new Device(iface);
                next.primary = next.equals(primaryDevice);

                devices.add(next);
            }
        }

        return devices;
    }

    private static InetAddress getPrimaryInetAddress(String hostname, int port) {
        log.info("Initiating a temporary connection to \"{}:{}\" to determine main Network Interface", hostname, port);

        try(Socket socket = new Socket()) {
            socket.connect(new InetSocketAddress(hostname, port));

            return socket.getLocalAddress();
        }
        catch(IOException e) {
            log.warn("Could not fetch primary adapter", e);
        }

        return null;
    }

    /**
     * Sets the <code>defaultHostname</code> and <code>defaultPort</code> by parsing the properties file
     */
    public static void setPreferences(Properties props) {
        String hostName = props.getProperty("networking.hostname");
        if(hostName != null && !hostName.trim().isEmpty()) {
            defaultHostname = hostName;
        }

        String port = props.getProperty("networking.port");
        if(port != null && !port.trim().isEmpty()) {
            try {
                defaultPort = Integer.parseInt(port);
            } catch(Exception parseError) {
                log.warn("Unable to parse \"networking.port\"", parseError);
            }
        }
    }

    private static class Device {

        String mac, ip, id, name;
        ArrayList<String> ip4, ip6;
        boolean up, primary;

        Device(InetAddress inet, boolean primary) throws SocketException {
            this(NetworkInterface.getByInetAddress(inet));
            ip = inet.getHostAddress(); //use primary
            this.primary = primary;
        }

        Device(NetworkInterface iface) {
            try { mac = ByteUtilities.bytesToHex(iface.getHardwareAddress()); } catch(Exception ignore) {}
            try { up = iface.isUp(); } catch(SocketException ignore) {}

            ip4 = new ArrayList<>();
            ip6 = new ArrayList<>();

            name = iface.getDisplayName();

            Enumeration<InetAddress> addresses = iface.getInetAddresses();
            while(addresses.hasMoreElements()) {
                InetAddress address = addresses.nextElement();
                if (address instanceof Inet4Address) {
                    ip4.add(address.getHostAddress());
                } else if (address instanceof Inet6Address) {
                    String ip6 = address.getHostAddress();
                    if (ip6.contains("%")) {
                        String[] split = ip6.split("%");
                        this.ip6.add(split[0]);
                        id = split[split.length - 1];
                    } else {
                        this.ip6.add(ip6);
                    }
                } else {
                    log.warn("InetAddress type {} unsupported", address.getClass().getName());
                }

                if (ip6.size() > 0) {
                    ip = ip6.get(0);
                } else if (ip4.size() > 0) {
                    ip = ip4.get(0);
                }
            }
        }

        @Override
        public boolean equals(Object obj) {
            if (obj instanceof Device) {
                Device device = (Device)obj;
                boolean ip4match = ip4 != null && ip4.containsAll(device.ip4);
                boolean ip6match = ip6 != null && ip6.containsAll(device.ip6);
                return mac != null && mac.equals(device.mac) && ip4match && ip6match;
            }

            return false;
        }

        static JSONArray toJSONArray(ArrayList<String> list) {
            if (list != null && list.size() > 0) {
                JSONArray array = new JSONArray();
                list.forEach(array::put);
                return array;
            }

            return null;
        }

        JSONObject toJSON() throws JSONException {
            return new JSONObject()
                    .put("name", name)
                    .put("mac", mac)
                    .put("ip", ip)
                    .put("ip4", toJSONArray(ip4))
                    .put("ip6", toJSONArray(ip6))
                    .put("primary", primary)
                    .put("up", up)
                    .put("hostname", systemName)
                    .put("username", userName)
                    .put("id", id);
        }
    }

}<|MERGE_RESOLUTION|>--- conflicted
+++ resolved
@@ -33,15 +33,9 @@
     private static String systemName = SystemUtilities.getHostName();
     private static String userName = System.getProperty("user.name");
 
-<<<<<<< HEAD
-    public static void main(String ... args) {
-        System.out.println(Kernel32Util.getComputerName());
-    }
-=======
     // overridable in preferences, see "networking.hostname", "networking.port"
     private static String defaultHostname = "google.com";
     private static int defaultPort = 443;
->>>>>>> 3715f229
 
     private ArrayList<Device> devices;
     private Device primaryDevice;
