/**
 * @author Tres Finocchiaro
 *
 * Copyright (C) 2021 Tres Finocchiaro, QZ Industries, LLC
 *
 * LGPL 2.1 This is free software.  This software and source code are released under
 * the "LGPL 2.1 License".  A copy of this license should be distributed with
 * this software. http://www.gnu.org/licenses/lgpl-2.1.html
 */
package qz.utils;

import com.github.zafarkhaja.semver.Version;
import com.sun.jna.Native;
import com.sun.jna.platform.win32.*;
import com.sun.jna.win32.W32APIOptions;
import org.slf4j.Logger;
import org.slf4j.LoggerFactory;
import qz.common.Constants;

import java.awt.*;
import java.io.IOException;
import java.lang.reflect.Field;
import java.nio.file.Files;
import java.nio.file.Path;
import java.nio.file.attribute.*;
import java.util.List;
import java.util.Map;

import static com.sun.jna.platform.win32.WinReg.*;

import static java.nio.file.attribute.AclEntryPermission.*;
import static java.nio.file.attribute.AclEntryFlag.*;

public class WindowsUtilities {
    protected static final Logger log = LoggerFactory.getLogger(WindowsUtilities.class);
    private static String THEME_REG_KEY = "Software\\Microsoft\\Windows\\CurrentVersion\\Themes\\Personalize";
    private static final String AUTHENTICATED_USERS_SID = "S-1-5-11";
    private static Integer pid;

    public static boolean isDarkDesktop() {
        // 0 = Dark Theme.  -1/1 = Light Theme
        Integer regVal;
        if((regVal = getRegInt(HKEY_CURRENT_USER, THEME_REG_KEY, "AppsUseLightTheme")) != null) {
            // Fallback on apps theme
            return regVal == 0;
        }
        return false;
    }

    public static boolean isDarkTaskbar() {
        // -1/0 = Dark Theme.  1 = Light Theme
        Integer regVal;
        if((regVal = getRegInt(HKEY_CURRENT_USER, THEME_REG_KEY, "SystemUsesLightTheme")) != null) {
            // Prefer system theme
            return regVal == 0;
        }
        return true;
    }

    public static int getScaleFactor() {
        if (Constants.JAVA_VERSION.lessThan(Version.valueOf("9.0.0"))) {
            WinDef.HDC hdc = GDI32.INSTANCE.CreateCompatibleDC(null);
            if (hdc != null) {
                int actual = GDI32.INSTANCE.GetDeviceCaps(hdc, 10 /* VERTRES */);
                int logical = GDI32.INSTANCE.GetDeviceCaps(hdc, 117 /* DESKTOPVERTRES */);
                GDI32.INSTANCE.DeleteDC(hdc);
                if (logical != 0 && logical/actual > 1) {
                    return logical/actual;
                }
            }
        }
        return (int)(Toolkit.getDefaultToolkit().getScreenResolution() / 96.0);
    }

    // gracefully swallow InvocationTargetException
    public static Integer getRegInt(HKEY root, String key, String value) {
        try {
            if (Advapi32Util.registryKeyExists(root, key) && Advapi32Util.registryValueExists(root, key, value)) {
                return Advapi32Util.registryGetIntValue(root, key, value);
            }
        } catch(Exception e) {
            log.warn("Couldn't get registry value {}\\\\{}\\\\{}", getHkeyName(root), key, value);
        }
        return null;
    }

    // gracefully swallow InvocationTargetException
    public static String getRegString(HKEY root, String key, String value) {
        try {
            if (Advapi32Util.registryKeyExists(root, key) && Advapi32Util.registryValueExists(root, key, value)) {
                return Advapi32Util.registryGetStringValue(root, key, value);
            }
        } catch(Exception e) {
            log.warn("Couldn't get registry value {}\\\\{}\\\\{}", getHkeyName(root), key, value);
        }
        return null;
    }

    /**
     * Deletes all matching data values directly beneath the specified key
     */
    public static boolean deleteRegData(HKEY root, String key, String data) {
        boolean success = true;
        if (Advapi32Util.registryKeyExists(root, key)) {
            for(Map.Entry<String, Object> entry : Advapi32Util.registryGetValues(root, key).entrySet()) {
                if(entry.getValue().equals(data)) {
                    try {
                        Advapi32Util.registryDeleteValue(root, key, entry.getKey());
                    } catch(Exception e) {
                        log.warn("Couldn't delete value {}\\\\{}\\\\{}", getHkeyName(root), key, entry.getKey());
                        success = false;
                    }
                }
            }
        }
        return success;
    }

    // gracefully swallow InvocationTargetException
    public static String[] getRegMultiString(HKEY root, String key, String value) {
        try {
            if (Advapi32Util.registryKeyExists(root, key) && Advapi32Util.registryValueExists(root, key, value)) {
                return Advapi32Util.registryGetStringArray(root, key, value);
            }
        } catch(Exception e) {
            log.warn("Couldn't get registry value {}\\{}\\{}", root, key, value);
        }
        return null;
    }

    // gracefully swallow InvocationTargetException
    public static boolean deleteRegKey(HKEY root, String key) {
        try {
            if (Advapi32Util.registryKeyExists(root, key)) {
                Advapi32Util.registryDeleteKey(root, key);
                return true;
            }
        } catch(Exception e) {
            log.warn("Couldn't delete value {}\\\\{}", getHkeyName(root), key);
        }
        return false;
    }

    // gracefully swallow InvocationTargetException
    public static boolean deleteRegValue(HKEY root, String key, String value) {
        try {
            if (Advapi32Util.registryValueExists(root, key, value)) {
                Advapi32Util.registryDeleteValue(root, key, value);
                return true;
            }
        } catch(Exception e) {
            log.warn("Couldn't delete value {}\\\\{}\\\\{}", getHkeyName(root), key, value);
        }
        return false;
    }

    /**
     * Adds a registry entry at <code>key</code>/<code>0</code>, incrementing as needed
     */
    public static boolean addNumberedRegValue(HKEY root, String key, Object data) {
        try {
            // Recursively create keys as needed
            String partialKey = "";
            for(String section : key.split("\\\\")) {
                if (partialKey.isEmpty()) {
                    partialKey += section;
                } else {
                    partialKey += "\\" + section;
                }
                if(!Advapi32Util.registryKeyExists(root, partialKey)) {
                    Advapi32Util.registryCreateKey(root, partialKey);
                }
            }
            // Make sure it doesn't already exist
            for(Map.Entry<String, Object> entry : Advapi32Util.registryGetValues(root, key).entrySet())  {
                if(entry.getValue().equals(data)) {
                    log.info("Registry data {}\\\\{}\\\\{} already has {}, skipping.", getHkeyName(root), key, entry.getKey(), data);
                    return true;
                }
            }
            // Find the next available number and iterate
            int counter=0;
            while(Advapi32Util.registryValueExists(root, key, counter + "")) {
                counter++;
            }
            String value = String.valueOf(counter);
            if (data instanceof String) {
                Advapi32Util.registrySetStringValue(root, key, value, (String)data);
            } else if (data instanceof Integer) {
                Advapi32Util.registrySetIntValue(root, key, value, (Integer)data);
            } else {
                throw new Exception("Registry values of type "  + data.getClass() + " aren't supported");
            }
            return true;
        } catch(Exception e) {
            log.error("Could not write numbered registry value at {}\\\\{}", getHkeyName(root), key, e);
        }
        return false;
    }

    public static boolean addRegValue(HKEY root, String key, String value, Object data) {
        try {
            // Recursively create keys as needed
            String partialKey = "";
            for(String section : key.split("\\\\")) {
                if (partialKey.isEmpty()) {
                    partialKey += section;
                } else {
                    partialKey += "\\" + section;
                }
                if(!Advapi32Util.registryKeyExists(root, partialKey)) {
                    Advapi32Util.registryCreateKey(root, partialKey);
                }
            }
            if (data instanceof String) {
                Advapi32Util.registrySetStringValue(root, key, value, (String)data);
            } else if (data instanceof Integer) {
                Advapi32Util.registrySetIntValue(root, key, value, (Integer)data);
            } else {
                throw new Exception("Registry values of type "  + data.getClass() + " aren't supported");
            }
            return true;
        } catch(Exception e) {
            log.error("Could not write registry value {}\\\\{}\\\\{}", getHkeyName(root), key, value, e);
        }
        return false;
    }

    /**
     * Use reflection to get readable <code>HKEY</code> name, useful for debugging errors
     */
    private static String getHkeyName(HKEY hkey) {
        for(Field f : WinReg.class.getFields()) {
            if (f.getName().startsWith("HKEY_")) {
                try {
                    if (f.get(HKEY.class).equals(hkey)) {
                        return f.getName();
                    }
                } catch(IllegalAccessException e) {
                    log.warn("Can't get name of HKEY", e);
                }
            }
        }
        return "UNKNOWN";
    }

    public static void setWritable(Path path) {
        try {
            UserPrincipal authenticatedUsers = path.getFileSystem().getUserPrincipalLookupService()
                    .lookupPrincipalByGroupName(Advapi32Util.getAccountBySid(AUTHENTICATED_USERS_SID).name);
            AclFileAttributeView view = Files.getFileAttributeView(path, AclFileAttributeView.class);

            // Create ACL to give "Authenticated Users" "modify" access
            AclEntry entry = AclEntry.newBuilder()
                    .setType(AclEntryType.ALLOW)
                    .setPrincipal(authenticatedUsers)
                    .setFlags(DIRECTORY_INHERIT,
                              FILE_INHERIT)
                    .setPermissions(WRITE_NAMED_ATTRS,
                                    WRITE_ATTRIBUTES,
                                    DELETE,
                                    WRITE_DATA,
                                    READ_ACL,
                                    APPEND_DATA,
                                    READ_ATTRIBUTES,
                                    READ_DATA,
                                    EXECUTE,
                                    SYNCHRONIZE,
                                    READ_NAMED_ATTRS)
                    .build();

            List<AclEntry> acl = view.getAcl();
            acl.add(0, entry); // insert before any DENY entries
            view.setAcl(acl);
        } catch(IOException e) {
            log.warn("Could not set writable: {}", path, e);
        }
    }

    static String getHostName() {
        String hostName = null;
        try {
            hostName = Kernel32Util.getComputerName(); // always uppercase
        } catch(Throwable ignore) {}
        if(hostName == null || hostName.trim().isEmpty()) {
            log.warn("Couldn't get hostname using Kernel32Util, will fallback to environmental variable COMPUTERNAME instead");
            hostName = System.getenv("COMPUTERNAME"); // always uppercase
        }
        return hostName;
    }

    public static boolean nativeFileCopy(Path source, Path destination) {
        try {
            ShellAPI.SHFILEOPSTRUCT op = new ShellAPI.SHFILEOPSTRUCT();
            op.wFunc = ShellAPI.FO_COPY;
            op.fFlags = Shell32.FOF_NOCOPYSECURITYATTRIBS | Shell32.FOF_NOCONFIRMATION;
            op.pFrom = op.encodePaths(new String[] {source.toString()});
            op.pTo = op.encodePaths(new String[] {destination.toString()});
            return Shell32.INSTANCE.SHFileOperation(op) == 0 && op.fAnyOperationsAborted == false;
        } catch(Throwable t) {
            log.warn("Unable to perform native file copy using JNA", t);
        }
        return false;
    }

    public static boolean elevatedFileCopy(Path source, Path destination) {
        // Recursively start powershell.exe, but elevated
        String args = String.format("'Copy-Item',-Path,'%s',-Destination,'%s'", source, destination);
        String[] command = {"Start-Process", "powershell.exe", "-ArgumentList", args, "-Wait", "-Verb", "RunAs"};
        return ShellUtilities.execute("powershell.exe", "-command", String.join(" ", command));
    }

    static int getProcessId() {
<<<<<<< HEAD
        if(pid == null) {
            try {
                pid = Kernel32.INSTANCE.GetCurrentProcessId();
            }
            catch(UnsatisfiedLinkError | NoClassDefFoundError e) {
                log.warn("Could not obtain process ID.  This usually means JNA isn't working.  Returning -1.");
                pid = -1;
            }
        }
        return pid;
=======
        try {
            return Kernel32.INSTANCE.GetCurrentProcessId();
        } catch(UnsatisfiedLinkError | NoClassDefFoundError e) {
            log.warn("Could not obtain process ID.  This usually means JNA isn't working.  Returning -1.");
        }
        return -1;
>>>>>>> 3715f229
    }
}<|MERGE_RESOLUTION|>--- conflicted
+++ resolved
@@ -35,7 +35,6 @@
     protected static final Logger log = LoggerFactory.getLogger(WindowsUtilities.class);
     private static String THEME_REG_KEY = "Software\\Microsoft\\Windows\\CurrentVersion\\Themes\\Personalize";
     private static final String AUTHENTICATED_USERS_SID = "S-1-5-11";
-    private static Integer pid;
 
     public static boolean isDarkDesktop() {
         // 0 = Dark Theme.  -1/1 = Light Theme
@@ -311,24 +310,10 @@
     }
 
     static int getProcessId() {
-<<<<<<< HEAD
-        if(pid == null) {
-            try {
-                pid = Kernel32.INSTANCE.GetCurrentProcessId();
-            }
-            catch(UnsatisfiedLinkError | NoClassDefFoundError e) {
-                log.warn("Could not obtain process ID.  This usually means JNA isn't working.  Returning -1.");
-                pid = -1;
-            }
-        }
-        return pid;
-=======
         try {
             return Kernel32.INSTANCE.GetCurrentProcessId();
         } catch(UnsatisfiedLinkError | NoClassDefFoundError e) {
             log.warn("Could not obtain process ID.  This usually means JNA isn't working.  Returning -1.");
         }
-        return -1;
->>>>>>> 3715f229
     }
 }